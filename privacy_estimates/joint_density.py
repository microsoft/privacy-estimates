import numpy as np

from abc import ABC, abstractmethod
from typing import Tuple
from scipy.optimize import root_scalar
from scipy import stats
from scipy import integrate
from scipy.signal import convolve

from privacy_estimates.binomial_proportion import compute_eps_lo_hi
from privacy_estimates.privacy_region import (
    privacy_boundary_hi, privacy_boundary_lo, privacy_boundary_normal_lo, privacy_boundary_normal_hi,
    privacy_velocity_hi, privacy_velocity_lo
)
from privacy_estimates.utils import AttackResults


class DensityModel(ABC):
    def __init__(self, count: AttackResults):
        self.count = count

    @abstractmethod
    def pdf(self, fnr: float, fpr: float) -> float:
        "Probability density function"
        pass

    def probability_private(self, eps: float, delta: float, epsabs: float = 5e-3) -> float:
        "Compute the probability density over the (eps,delta)-DP region"

        # Regions below and above the fpr = 1 - fnr line
        below = lambda fnr: privacy_boundary_lo(fnr=fnr, eps=eps, delta=delta)
        above = lambda fnr: privacy_boundary_hi(fnr=fnr, eps=eps, delta=delta)
        p, _ = integrate.dblquad(lambda y, x: self.pdf(x, y), 0, 1, below, above, epsabs=epsabs)

        return p

    def eps_pdf(self, eps: float, delta: float, epsabs: float = 5e-3) -> float:
        "Compute the probability density for eps"
        def integrand_lo(x):
            return (
                self.pdf(x, privacy_boundary_lo(x, eps, delta))*np.dot(
                    privacy_velocity_lo(x, eps, delta),
                    privacy_boundary_normal_lo(x, eps, delta)
                )
            )
        def integrand_hi(x):
            return (
                self.pdf(x, privacy_boundary_hi(x, eps, delta))*np.dot(
                    privacy_velocity_hi(x, eps, delta),
                    privacy_boundary_normal_hi(x, eps, delta)
                )
            )
        p_lo, _ = integrate.quad(integrand_lo, 0.0, 1.0, epsabs=epsabs)
        p_hi, _ = integrate.quad(integrand_hi, 0.0, 1.0, epsabs=epsabs)
        return p_lo + p_hi

    def mia_pdf(self, alpha: float) -> float:
        """
        Probability density for the membership inference advantage
        """
        raise NotImplementedError("Not yet implemented")

    def eps_lo(
            self, delta: float, alpha: float=0.05, xtol: float = 1e-2, bracket: Tuple[float, float] = None,
            max_eps: float = 10.0
        ) -> float:
        "Find the epsilon of the smallest DP region that contains (100*alpha)% density"

        assert(0 < alpha < 1)
        assert(0 <= delta < 1)

        if bracket is not None:
            raise DeprecationWarning(
                "This code is calling (indirectly) `privacy_games.DensitiyModel().eps_lo` with the optional `bracket` "
                "parameter which does not have any effect. Please update your code to eliminate this parameter."
            )

        def objective(eps):
            return self.probability_private(eps=eps, delta=delta, epsabs=xtol/2) - alpha

        # The (0, delta) DP region already covers (100*alpha)% density
        # `root_scalar` requires the objective function to have different signs at the
        # endpoints of `bracket` and will fail.
        if objective(0) > 0.0:
            return 0.0

        # Narrow down the search using increasingly wider intervals computed using Jeffreys method
        jeffreys_alphas = [0.2, 0.1, 0.01, 0.001]

        res = None
        for jeffreys_alpha in jeffreys_alphas:
            try:
                bracket = list(compute_eps_lo_hi(count=self.count, delta=delta, alpha=jeffreys_alpha, method="jeffreys"))
                bracket[1] = min(bracket[1], max_eps)

                res = root_scalar(objective, bracket=bracket, xtol=xtol)
                break
            except ValueError:
                continue

        if res is None:
            res = root_scalar(objective, bracket=[0, max_eps], xtol=xtol)

        return res.root

    def eps_hi(self, delta: float, alpha: float = 0.05, xtol: float = 1e-2, bracket: Tuple[float, float] = None) -> float:
        "Find the epsilon of the smallest DP region that contains (100*(1-alpha))% density"
        return self.eps_lo(delta=delta, alpha=1-alpha, xtol=xtol, bracket=bracket)

    def eps_lo_hi(
            self, delta: float, alpha: float = 0.05, xtol: float = 1e-2, bracket: Tuple[float, float] = None
        ) -> Tuple[float, float]:
        eps_lo = self.eps_lo(delta=delta, alpha=alpha/2, xtol=xtol, bracket=bracket)
        eps_hi = self.eps_hi(delta=delta, alpha=alpha/2, xtol=xtol, bracket=bracket)
        return eps_lo, eps_hi


class Beta(DensityModel):
    def __init__(self, count: AttackResults) -> None:
        super().__init__(count)
        self.beta_fnr = stats.beta(0.5 + self.count.FN, 0.5 + self.count.TP)
        self.beta_fpr = stats.beta(0.5 + self.count.FP, 0.5 + self.count.TN)

    def pdf(self, fnr: float, fpr: float) -> float:
        return self.beta_fnr.pdf(fnr) * self.beta_fpr.pdf(fpr)


class Dirichlet(DensityModel):
    def __init__(self, count: AttackResults) -> None:
        super().__init__(count)
        alpha_prior = np.array([0.5, 0.5, 0.5, 0.5])
        self.alpha_posterior = alpha_prior + count

    def _rate_to_prob(self, fnr: float, fpr: float, p_tp: float):
        "Convert false positive and false negative rates to probabilities"
        return [p_tp * fnr / (1 - fnr),
                fpr * (1 - p_tp - fnr) / (1 - fnr),
                p_tp]

    def _det_jac_rate_to_prob(self, fnr: float, p_tp: float) -> float:
        "Determinant of Jacobian of `rate_to_prob`"
        return p_tp * (1 - p_tp - fnr) / (1 - fnr)**3

    def pdf(self, fnr: float, fpr: float, epsabs: float = 5e-3) -> float:
        "Compute joint pdf of (fnr, fpr) by marginalizing p_tp"
        def integrand(p_tp: float) -> float:
            p_fn, p_fp, p_tp = self._rate_to_prob(fnr, fpr, p_tp)
            det = self._det_jac_rate_to_prob(fnr, p_tp)
            return abs(det) * stats.dirichlet(self.alpha_posterior).pdf(x=np.array([p_fn, p_fp, p_tp, 1-p_fn-p_fp-p_tp]))

        # p_tp > 1 - fnr is outside of the range of rate_to_prob
        res, _ = integrate.quad(integrand, 0, 1-fnr, epsabs=epsabs)
        return res

    def probability_private(self, eps: float, delta: float, epsabs: float = 5e-3) -> float:
        """
        Compute the probability density over the (eps,delta)-DP region

        Note: Overriden just to be able to set absoulte error in pdf integral
        """
        # Regions below and above the fpr = 1 - fnr line
        below = lambda fnr: privacy_boundary_lo(fnr=fnr, eps=eps, delta=delta)
        above = lambda fnr: privacy_boundary_hi(fnr=fnr, eps=eps, delta=delta)
<<<<<<< HEAD
        probability, _ = integrate.dblquad(lambda fpr, fnr: self.pdf(fnr, fpr, epsabs=epsabs), 0, 1, below, above,
                                           epsabs=epsabs)
=======
        probability, _ = integrate.dblquad(
            lambda fpr, fnr: self.pdf(fnr, fpr, epsabs=epsabs), 0, 1, below, above, epsabs=epsabs
        )
>>>>>>> a986ff53
        return probability<|MERGE_RESOLUTION|>--- conflicted
+++ resolved
@@ -161,12 +161,7 @@
         # Regions below and above the fpr = 1 - fnr line
         below = lambda fnr: privacy_boundary_lo(fnr=fnr, eps=eps, delta=delta)
         above = lambda fnr: privacy_boundary_hi(fnr=fnr, eps=eps, delta=delta)
-<<<<<<< HEAD
-        probability, _ = integrate.dblquad(lambda fpr, fnr: self.pdf(fnr, fpr, epsabs=epsabs), 0, 1, below, above,
-                                           epsabs=epsabs)
-=======
         probability, _ = integrate.dblquad(
             lambda fpr, fnr: self.pdf(fnr, fpr, epsabs=epsabs), 0, 1, below, above, epsabs=epsabs
         )
->>>>>>> a986ff53
         return probability